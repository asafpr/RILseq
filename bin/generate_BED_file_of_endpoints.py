#!/usr/bin/env python

"""
Given already mapped fusions using the reads file (format:
gene1 gene2 position1 strand1 position2 strand2 read_name)
Use the original BAM to plot the ends of the reads as BED file to be presented
by the genome browser.
Color code as specified in the parametrs
"""

import sys
import argparse
import csv
from collections import defaultdict
import random

from Bio.Seq import Seq
import pysam
from Bio import SeqIO
import RILseq

def process_command_line(argv):
    """
    Return a 2-tuple: (settings object, args list).
    `argv` is a list of arguments, or `None` for ``sys.argv[1:]``.
    """
    if argv is None:
        argv = sys.argv[1:]

    # initialize the parser object:
    parser = argparse.ArgumentParser(
        description='Generate BED graph of the reads.',
        formatter_class=argparse.ArgumentDefaultsHelpFormatter)
    parser.add_argument(
        'genome',
        help='genome fasta file.')
    parser.add_argument(
        'list_reads',
        help='File with list of reads and their fused positions.')
    parser.add_argument(
        'track_name',
        help='Name of track')
    parser.add_argument(
        'track_desc',
        help='Description of the track')
    parser.add_argument(
        'bamfiles', action='append', nargs='+',
        help='The original bam file (or several files) with the full reads.')
    parser.add_argument(
        '-r', '--reverse', default=False, action='store_true',
        help='The original bam file is the reverse complement of the RNA.')
    parser.add_argument(
        '-s', '--summary',
        help='Print only reads that are found to be significant in this summary file.')
    parser.add_argument(
        '-e', '--gene_name',
        help='Print reads involve only this gene (EcoCyc ID), '
        'applies only with -s')
    parser.add_argument(
        '--rand_score', default=False, action='store_true',
        help='Set a random score (0-1000) for each read, this will allow to '
        'present some of the reads in UCSC genome browser.')
    parser.add_argument(
        '--pos_first', default='255,0,0',
        help='Color of first part, positive strand.')
    parser.add_argument(
        '--pos_second', default='51,102,255',
        help='Color of second part, positive strand.')
    parser.add_argument(
        '--rev_first', default='255,0,0',
        help='Color of first part, reverse strand.')
    parser.add_argument(
        '--rev_second', default='51,102,255',
        help='Color of second part, reverse strand.')
    parser.add_argument(
        '--BC_chrlist', default='COLI-K12,chr',
        help='A comma separated dictionary of chromosome names from the BioCyc'
        ' names to the bam file names. The names in the bam file should be '
        ' the same as the UCSC genome browser (they will be printed).')
    settings = parser.parse_args(argv)
    return settings


def get_reads_seqs(bamfile, rnames, rev=False):
    """
    Return the sequences of all the reads from the bam file
    Arguments:
    - `bamfile`: The pysam file
    - `rnames`: reads names (a list of the 5p read id)
    """
    r1_seqs = {}
    r2_seqs = {}
    rqns = set()
    reads = defaultdict(list)
    for read in bamfile.fetch(until_eof=True):
<<<<<<< HEAD
        rqns.add(read.qname)
        reads[read.qname].append(read)  # read reads
    for rn in set(rnames) & rqns:  # iterate through the reads which are also in the bam file
        for read in reads[rn]:
            if read.is_read1==rev:  # read is first and reverse flag (Livny)
                outseq = Seq(read.seq)
                if not read.is_reverse:  # if read is not reversed, reverse_complement the read and store in r1_seqs
                    outseq = outseq.reverse_complement()
                r1_seqs[read.qname] = str(outseq)
            else:  # read is second and reverse flag (Livny)
                outseq = Seq(read.seq)
                if read.is_reverse:  # if read is reversed, reverse_complement the read and store in r2_seqs
                    outseq = outseq.reverse_complement()
                r2_seqs[read.qname] = str(outseq)
    # r1_seqs is the 3' end of the second fused RNA, r2_seqs is the 5' of the first fused RNA
=======
        rqns.add(read.query_name)
        reads[read.query_name].append(read)
    for rn in set(rnames) & rqns:
        for read in reads[rn]:
            if read.is_read1==rev:
                outseq = Seq(read.query_sequence)
                if not read.is_reverse:
                    outseq = outseq.reverse_complement()
                r1_seqs[read.query_name] = str(outseq)
            else:
                outseq = Seq(read.query_sequence)
                if read.is_reverse:
                    outseq = outseq.reverse_complement()
                r2_seqs[read.query_name] = str(outseq)
    # r1_seqs is the 3' end of the second fused RNA, r2_seqs is the 5' of the
    # first fused RNA
>>>>>>> 35eeb270
    return r1_seqs, r2_seqs

def extend_alignment(rseq, pos5p, pos3p, is_read1, strand, genome, mismatch=1):
    """
    Align the rseq to the genome in the specified position. Return the last
    position of the read mapped to the genome.
    Use local alignment
    Arguments:
    - `rseq`: Read sequence
    - `pos5p`: the 5' position, exact if read 2 or as limit if read 1
    - `pos3p`: the 3' position, exact if read 1 or as limit if read 2
    - `is_read1`: This read is read 1
    - `strand`: mapping strand
    - `genome`: The genome Seq object
    - `mismatch`: allowed mismatches
    """
    rcnt = {'A':'T', 'C':'G', 'G':'C', 'T':'A'}
    glen = len(genome)
    if is_read1:
        # Start from the last position and move on to the 5' end
        if strand == '-':
            ipos = 0
            for _ in range(mismatch+1):
                try:
                    while rcnt[genome[(pos3p+ipos)%glen]] == rseq[-(ipos+1)]:
                        ipos += 1
                except IndexError:
                    return ipos - 1
                ipos += 1
            return ipos
        else:
            ipos = 0
            for _ in range(mismatch+1):
                try:
                    while genome[(pos3p-ipos)%glen] == rseq[-(ipos+1)]:
                        ipos += 1
                except IndexError:
                    return ipos-1
                ipos += 1
            return ipos
    else:
        if strand == '-':
            ipos = 0
            for _ in range(mismatch+1):
                try:
                    while rcnt[genome[(pos5p-ipos)%glen]] == rseq[ipos]:
                        ipos += 1
                except IndexError:
                    return ipos - 1
                ipos += 1
            return ipos 
        else:
            ipos = 0
            for _ in range(mismatch+1):
                try:
                    while genome[(pos5p+ipos)%glen] == rseq[ipos]:
                        ipos += 1
                except IndexError:
                    return ipos - 1
                ipos += 1
            return ipos 
        

def find_overlap(s1, s2):
    """
    Find overlaps between two reads. Assume they are both in the same
    orientation (r1 is revcomp)
    Return 3 sequences: s1, overlap, s2
    e.g: find_overlap("ACTGTGTGTGTGCC", "GTGTGCCCCCCCCCCC") - ('ACTGTGT', 'GTGTGCC', 'CCCCCCCCC')
    Arguments:
    - `s1`: first sequence, this is mate 2 actually in our experiments
    - `s2`: last sequence, mate 1
    """
    for i in range(min(len(s1), len(s2)))[::-1]:
        if s1[-i:]==s2[:i]:
            return s1[:-i], s1[-i:], s2[i:]
    return s1, '', s2


def main(argv=None):
    settings = process_command_line(argv)
    # Read the read names and positions
    read_5ps = {}
    read_3ps = {}
    read_genes = {}
    genome = {}
    gsize = {}
    for sr in SeqIO.parse(settings.genome, 'fasta'):
        genome[sr.id] = sr.seq
        gsize[sr.id] = len(sr.seq)  # genome size dictionary - {chr:size}
    if len(settings.BC_chrlist) >= 2:
        chr_dict = dict(zip(
                settings.BC_chrlist.split(',')[0::2],
                settings.BC_chrlist.split(',')[1::2]))
    #  create dictionary of {'COLI-K12' : 'chr'}
    else:
        chr_dict = {}
    if settings.summary:  # only reads from the significant interactions in -s param, also can enter a specific gene.
        sig_reads = RILseq.read_significant_reads(
            settings.summary, chr_dict, gname=settings.gene_name)

    for line in csv.reader(open(settings.list_reads), delimiter='\t'):
        # skip single
        if len(line) > 7 and line[7]=="single":
            continue
        if settings.summary:
            if (int(line[4])-1, line[5], line[3]) not in\
                    sig_reads[(int(line[1])-1, line[2], line[0])]:
                # skip if (coord_2, strand_2, chrom_2) not in the (coord_2, strand_2, chrom_2) of the significant reads.
                continue
        read_5ps[line[6]] = [int(line[1])-1, line[2], line[0]]  # {read_id : [coord_1(0-based), strand_1, chrom_1]}
        read_3ps[line[6]] = [int(line[4])-1, line[5], line[3]]  # {read_id : [coord_2(0-based), strand_2, chrom_2]}
#        read_genes[line[6]] = [line[0], line[1]]
    # Read the bam files and return the long sequences
    r1_seqs = {}
    r2_seqs = {}
    for bamfile in list(RILseq.flat_list(settings.bamfiles)):  # flat multiple lists into one list.
        r1s, r2s = get_reads_seqs(
            pysam.AlignmentFile(bamfile, 'rb'), read_5ps.keys(), rev=settings.reverse)
        r1_seqs.update(r1s)
        r2_seqs.update(r2s)
    # For each read find the overlap, if exists and find the fusion point
    outer = csv.writer(sys.stdout, delimiter='\t')
    print 'track name="%s" description="%s" visibility=4 itemRgb="On" useScore=0'%(
        settings.track_name, settings.track_desc)
    # Because I'm lazy, the code is written so r1 is the 3' end of the fragment
    for rname in set(r2_seqs.keys()):
        if rname in r1_seqs:
            r2seq = r2_seqs[rname]
            r1seq = r1_seqs[rname]
        else:  # single-end
            r2seq = r2_seqs[rname]
            r1seq = ''
        # r2seq, r1seq are the sequences from the bam files for paired end
        s1, overlap, s2 = find_overlap(r2seq, r1seq)
        side_5p_len = extend_alignment(
            s1+overlap+s2, read_5ps[rname][0], 0, False, read_5ps[rname][1],
            genome[read_5ps[rname][2]])
        side_3p_len = extend_alignment(
            s1+overlap+s2, 0, read_3ps[rname][0], True, read_3ps[rname][1],
            genome[read_3ps[rname][2]])
        # Write each of the sides to the output file
        score=0
        if settings.rand_score:
            score=random.randint(0, 1000)
        if read_5ps[rname][1] == '+':
            gfrom = max(0,  read_5ps[rname][0])
            gto = min(gsize[read_5ps[rname][2]], read_5ps[rname][0]+side_5p_len)
            outer.writerow([
                    read_5ps[rname][2], gfrom, gto, "%s_5p"%rname, score, '+',
                    gfrom, gto, settings.pos_first])
        elif read_5ps[rname][1] == '-':
            gfrom = max(0, read_5ps[rname][0]-side_5p_len+1)
            gto = min(gsize[read_5ps[rname][2]], read_5ps[rname][0]+1)
            outer.writerow([
                    read_5ps[rname][2], gfrom, gto, "%s_5p"%rname, score, '-',
                    gfrom, gto, settings.rev_first])
        if read_3ps[rname][1] == '+':
            gfrom = max(0, read_3ps[rname][0]-side_3p_len+1)
            gto = min(gsize[read_3ps[rname][2]], read_3ps[rname][0]+1)
            outer.writerow([
                    read_3ps[rname][2], gfrom, gto,"%s_3p"%rname, score, '+',
                    gfrom, gto, settings.pos_second])
        elif read_3ps[rname][1] == '-':
            gfrom = max(0, read_3ps[rname][0])
            gto = min(gsize[read_3ps[rname][2]], read_3ps[rname][0]+side_3p_len)
            outer.writerow([
                    read_3ps[rname][2], gfrom, gto, "%s_3p"%rname, score, '-',
                    gfrom, gto, settings.rev_second])
    return 0        # success

if __name__ == '__main__':
    status = main()
    sys.exit(status)<|MERGE_RESOLUTION|>--- conflicted
+++ resolved
@@ -93,41 +93,23 @@
     rqns = set()
     reads = defaultdict(list)
     for read in bamfile.fetch(until_eof=True):
-<<<<<<< HEAD
-        rqns.add(read.qname)
-        reads[read.qname].append(read)  # read reads
+        rqns.add(read.query_name)
+        reads[read.query_name].append(read)  # read reads
     for rn in set(rnames) & rqns:  # iterate through the reads which are also in the bam file
         for read in reads[rn]:
             if read.is_read1==rev:  # read is first and reverse flag (Livny)
-                outseq = Seq(read.seq)
+                outseq = Seq(read.query_sequence)
                 if not read.is_reverse:  # if read is not reversed, reverse_complement the read and store in r1_seqs
                     outseq = outseq.reverse_complement()
-                r1_seqs[read.qname] = str(outseq)
+                r1_seqs[read.query_name] = str(outseq)
             else:  # read is second and reverse flag (Livny)
-                outseq = Seq(read.seq)
+                outseq = Seq(read.query_sequence)
                 if read.is_reverse:  # if read is reversed, reverse_complement the read and store in r2_seqs
                     outseq = outseq.reverse_complement()
-                r2_seqs[read.qname] = str(outseq)
+                r2_seqs[read.query_name] = str(outseq)
     # r1_seqs is the 3' end of the second fused RNA, r2_seqs is the 5' of the first fused RNA
-=======
-        rqns.add(read.query_name)
-        reads[read.query_name].append(read)
-    for rn in set(rnames) & rqns:
-        for read in reads[rn]:
-            if read.is_read1==rev:
-                outseq = Seq(read.query_sequence)
-                if not read.is_reverse:
-                    outseq = outseq.reverse_complement()
-                r1_seqs[read.query_name] = str(outseq)
-            else:
-                outseq = Seq(read.query_sequence)
-                if read.is_reverse:
-                    outseq = outseq.reverse_complement()
-                r2_seqs[read.query_name] = str(outseq)
-    # r1_seqs is the 3' end of the second fused RNA, r2_seqs is the 5' of the
-    # first fused RNA
->>>>>>> 35eeb270
     return r1_seqs, r2_seqs
+
 
 def extend_alignment(rseq, pos5p, pos3p, is_read1, strand, genome, mismatch=1):
     """
