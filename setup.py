from setuptools import setup

def readme():
    with open('README.rst') as f:
        return f.read()
    
setup(name='RILseq',
<<<<<<< HEAD
      version='0.63',
=======
      version='0.60',
>>>>>>> 35eeb270
      description='Processing RILSeq experiments results',
      long_description=readme(),
      classifiers=[
        'Development Status :: 3 - Alpha',
        'License :: OSI Approved :: MIT License',
        'Programming Language :: Python :: 2.7',
        'Topic :: Scientific/Engineering :: Bio-Informatics',
      ],
      scripts=[
        'bin/map_chimeric_fragments.py', 
	'bin/map_single_fragments.py',
        'bin/RILseq_significant_regions.py',
        'bin/generate_genes_gff.py',
        'bin/generate_transcripts_gff.py',
        'bin/plot_circos_plot.py',
        'bin/generate_BED_file_of_endpoints.py',
        'bin/count_chimeric_reads_per_gene.py',
        'bin/get_sequences_for_meme.py',
        'bin/plot_regions_interactions.py'],
      url='http://github.com/asafpr/RILseq',
      author='Asaf Peer',
      author_email='asafpr@gmail.com',
      license='MIT',
      packages=['RILseq'],
      install_requires=[
        'scipy', 'numpy', 'pysam>=0.14.1', 'biopython'],
      include_package_data=True,
      zip_safe=False)<|MERGE_RESOLUTION|>--- conflicted
+++ resolved
@@ -5,11 +5,7 @@
         return f.read()
     
 setup(name='RILseq',
-<<<<<<< HEAD
       version='0.63',
-=======
-      version='0.60',
->>>>>>> 35eeb270
       description='Processing RILSeq experiments results',
       long_description=readme(),
       classifiers=[
@@ -20,7 +16,7 @@
       ],
       scripts=[
         'bin/map_chimeric_fragments.py', 
-	'bin/map_single_fragments.py',
+        'bin/map_single_fragments.py',
         'bin/RILseq_significant_regions.py',
         'bin/generate_genes_gff.py',
         'bin/generate_transcripts_gff.py',
