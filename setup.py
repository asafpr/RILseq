--- conflicted
+++ resolved
@@ -5,11 +5,7 @@
         return f.read()
     
 setup(name='RILseq',
-<<<<<<< HEAD
-      version='0.76',
-=======
       version='0.77',
->>>>>>> 532c13ed
       description='Processing RILSeq experiments results',
       long_description=readme(),
       classifiers=[
