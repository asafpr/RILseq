from subprocess import call
import logging
from tempfile import NamedTemporaryFile
from collections import defaultdict
import csv
import sys
from Bio.Seq import Seq
import numpy as np
from scipy.stats import fisher_exact
import glob
import gzip


from . import ecocyc_parser
from . import RNAup_tar_pred
from . import dinuc_shuffle

# A small helper function to handle argmunets parsing
def flat_list(list_to_flat):
    """
    Flattent the list of arguments to one list. The lists of input might be list
    of lists, this function yields them as one list
    Arguments:
    - `list_to_flat`: A nested list
    """
    if not isinstance(list_to_flat, list):
        yield list_to_flat
    else:
        for item in list_to_flat:
            for it2 in flat_list(item):
                yield(it2)

# Functions for simple mapping (single fragment)
def run_bwa(bwa_cmd, fname1, fname2, output_dir, output_prefix, mismatches,
            fasta_genome, params_aln, params_sampe, params_samse, samtools_cmd):
    """
    Run bwa on paired or single end fastq files. write a sorted bam and a bai
    file
    Arguments:
    - `bwa_cmd`: executable of bwa
    - `fname1`: The R1 fastq file
    - `fname2`: The R2 fastq file
    - `output_dir`: Where to write the files to
    - `output_prefix`: Name of bam file (without the extension
    - `mismatches`: Allowed mismatches
    - `fasta_genome`: genome fasta file. Must be indexed!
    - `params_aln`: extra parametrs for aln command
    - `params_sampe`: extra paarmeters for sampe execution
    - `params_samse`: extra parameters for samse execution
    - `samtools_cmd`: samtools command

    Return
    - `bamfile`: Output bam file name
    """
    # Run aln of bwa on both files
    sai1 = NamedTemporaryFile(dir=output_dir)
   
    # Added 11.2.17 - bug fix for adding of the params_aln parameters.
    # This param was ignored when using the splitting option of subprocess.
    next_cmd = [bwa_cmd, 'aln', '-n', str(mismatches)]
    next_cmd.extend(params_aln.split())
    next_cmd.extend([fasta_genome, fname1])

    logging.info("Executing %s", ' '.join(next_cmd))
    call(next_cmd, stdout=sai1)

    if fname2:
        sai2 = NamedTemporaryFile(dir=output_dir)
        next_cmd = [bwa_cmd, 'aln', '-n', str(mismatches)]
        next_cmd.extend(params_aln.split())
        next_cmd.extend([fasta_genome, fname2])
        logging.info("Executing %s", ' '.join(next_cmd))
        call(next_cmd, stdout=sai2)
        # Run sampe on both sai files

    # Changed 11.2.17 by niv. Piping bug fix in version update of the cluster
    bwa_file = NamedTemporaryFile(dir=output_dir)
    if fname2:
        bwa_sam_cmd = ' '.join([bwa_cmd, 'sampe', params_sampe, fasta_genome, sai1.name, sai2.name, fname1, fname2,
                                '>', bwa_file.name])
    else:  # Single end
        bwa_sam_cmd = ' '.join([bwa_cmd, 'samse', params_samse, fasta_genome, sai1.name, fname1, '>', bwa_file.name])

    view_file = NamedTemporaryFile(dir=output_dir)
    view_cmd = ' '.join([samtools_cmd, 'view', '-u', bwa_file.name, '>', view_file.name])
    sort_cmd = ' '.join([samtools_cmd, 'sort', view_file.name, '-o', "%s/%s.bam" % (output_dir, output_prefix)])

    logging.info("Executing %s" % bwa_sam_cmd)
    call(bwa_sam_cmd, shell=True)
    logging.info("Executing %s" % view_cmd)
    call(view_cmd, shell=True)
    logging.info("Executing %s" % sort_cmd)
    call(sort_cmd, shell=True)

    bamname = "%s/%s.bam"%(output_dir, output_prefix)
    # Indexing the bam file
    index_cmd = [samtools_cmd, 'index', bamname]
    logging.info("Indexing bam file %s"%' '.join(index_cmd))
    call(index_cmd)
    return bamname



def read_gtf(gtf_file, feature, identifier):
    """
    Read a GTF file and return a list in the length of the genome in which each
    position contains a list of features that overlap this position
    Arguments:
    - `gtf_file`: An open gtf_file
    - `feature`: the name of the feature to index
    - `identifier`: The identifier to use from column 8
    """
    # First initialize a dictionary
    # posfeat->[chromosome+strand]->[position]->
    # [set of entities in this position]
    pos_feat = defaultdict(lambda: defaultdict(set))
    # Get all the names of the features
    all_features = set(['~~intergenic', '~~antisense'])
    for line in csv.reader(gtf_file, delimiter='\t'):
        if line[0].startswith('#'):
            continue  # handle headers in the GTF
        try:
            if line[2] != feature:
                continue
            ids_dict = {}
            for id_pair in line[8].strip().split(';'):
                try:
                    k, v = id_pair.strip().split(' ')
                except ValueError:
                    pass
                ids_dict[k] = v.replace('"','')
        except IndexError as e:
            print "Error reading GTF file. line: %s " \
                  "might not be tab-delimited, or columns might be missing \n%s " % (str(line), e)
            raise e
        fid = ids_dict[identifier]
        all_features.add(fid)
        # Change to 0-based coordinates and add this feature to all the
        # positions it convers
        for i in range(int(line[3])-1, int(line[4])):
            # Concat the strand to the name of the chromosome
            pos_feat[line[0]+line[6]][i].add(fid)
    # Change the dictionary to list
    pos_feat_list = {}
    for chrom, data in pos_feat.items():
        maxpos = max(data.keys())
        list_of_sets = []
        for k in range(maxpos+1):
            list_of_sets.append(list(data[k]))
        pos_feat_list[chrom] = list_of_sets
    return pos_feat_list, all_features



def get_paired_pos(read, rev=False):
    """
    Given a read which is the positive of the pairs return a strand and
    start and end positions
    Arguments:
    - `read`: A read from pysam
    - `rev`: The read is the reverse complement of the RNA, in this case
             return the opposite strand
    """
    strand = '+'
    if rev!=read.is_read2:
        strand = '-'
    fpos = read.reference_start
    tpos = read.template_length + fpos
    return strand, fpos, tpos

def get_single_pos(read, rev=False):
    """
    Given a read which is the positive of the pairs return a strand and
    start and end positions
    Arguments:
    - `read`: A read from pysam
    - `rev`: The read is the reverse complement of the RNA, in this case
             return the opposite strand
    """
    strand = '+'
    if rev!=read.is_reverse:
        strand = '-'
    fpos = read.reference_start
    tpos = read.query_alignment_length + fpos
    return strand, fpos, tpos




def count_features(
    features_lists, samfile, overlap, rev=False, checkpoint=1000000,
    get_sum=False):
    """
    Go over the samfile and for each pair of reads find the features that
    overlap the fragment with at least 'overlap' nucleotides. Add 1 to the count
    of these features
    
    Arguments:
    - `features_lists`: The list of features returned from the read_gtf function
    - `samfile`: A pysam object
    - `overlap`: The minimal overlap between the feature and read
    - `rev`: reverse the strand of the read
    - `checkpoint`: Report every 100000 reads processed, set to None or False
                    for silencing
    - `get_sum`: Return the number of reads as well
                    
    Return:
    - `fcounts`: A dictionary from gene name to number of reads mapped to the
                 gene. ~~antisense and ~~intergenic count the number of reads
                 that were not mapped to a gene and found antisense to a gene
                 or in intergenic region.
    - `reasd_num`: Number of reads if get_sum is True
    """
    fcounts = defaultdict(int)
    counter = 0
    for read in samfile.fetch():
        if read.is_paired:
            if read.is_reverse or read.is_unmapped or\
                read.mate_is_unmapped or\
                read.is_reverse==read.mate_is_reverse or\
                not read.is_proper_pair:

                continue
        else: # single end
            if  read.is_unmapped:
                continue
        # Take only the forward mate
        counter += 1
        if checkpoint and counter%checkpoint==0:
#            pass
            sys.stderr.write("Processed %i fragments\n"%counter)
        try:
            chrname = samfile.getrname(read.reference_id)
        except ValueError:
            sys.stderr.write(str(read)+"\n")
        # Get the positions of the fragment
        if read.is_paired:
            strand, fpos, tpos = get_paired_pos(read, rev=rev)
        else:
            strand, fpos, tpos = get_single_pos(read, rev=rev)
        
        # Count the number of times a feature intersects with the fragment
        rcounts = defaultdict(int)
        for fset in features_lists[chrname+strand][fpos:tpos]:
            for el in fset:
                rcounts[el] += 1
        # Go over the list of features, if the number of counts is above the
        # Threshold add 1 to the count of this feature
        is_counted = False
        for feature, counts in rcounts.items():
            if counts >= overlap:
                fcounts[feature] += 1
                is_counted = True
        if not is_counted:
            # Test if antisense
            rev_str = '-'
            if strand == '-':
                rev_str = '+'
            rev_counts = defaultdict(int)
            for fset in features_lists[chrname+rev_str][fpos:tpos]:
                for el in fset:
                    rev_counts[el] += 1
            is_antis = False
            for feature, counts in rev_counts.items():
                if counts >= overlap:
                    is_antis = True
                    break
            if is_antis:
                fcounts['~~antisense'] += 1
            else:
                fcounts['~~intergenic'] += 1
    if get_sum:
        return fcounts, counter
    else:
        return fcounts


def generate_wig(samfile, rev=False, first_pos=False, genome_lengths=None):
    """
    Go over the samfile and return two histograms (for + and - strands) of
    coverage
    
    Arguments:
    - `samfile`: A pysam object
    - `rev`: reverse the strand of the read
    - `first_pos`: Count only the first position of each read
    - `genome_lengths`: a dictionary of genome name and length {'chr': len, 'chr2': len}
    """
    # Build the structure of the dictionary chromosome->strand->list of 0
    coverage = {}
    for i, rfg in enumerate(samfile.references):
        rlen = samfile.lengths[i]
        coverage[rfg] = {'-':[0] * rlen, '+':[0] * rlen}
    for read in samfile.fetch():
        if read.is_paired:
            if read.is_reverse or read.is_unmapped or\
                read.mate_is_unmapped or\
                read.is_reverse==read.mate_is_reverse or\
                not read.is_proper_pair:
                continue
        else: # single end
            if  read.is_unmapped:
                continue
        # Take only the forward mate
        try:
            chrname = samfile.getrname(read.reference_id)
        except ValueError:
            logging.warn("Read has no valid chr name %s"%(str(read)))
            continue
        # Get the positions of the fragment
        if read.is_paired:
            strand, fpos, tpos = get_paired_pos(read, rev=rev)
        else:
            strand, fpos, tpos = get_single_pos(read, rev=rev)
        rrange = range(fpos, tpos)
        if first_pos:
            if strand == '+':
                rrange = [fpos]
            else:
                rrange = [tpos]
        for i in rrange:
            try:
                coverage[chrname][strand][i%(genome_lengths[chrname])] += 1  # support cyclic genomes
            except IndexError:
                logging.warn("IndexError: trying to set index %d on chr %s, but length is only %d"%(i, chrname, len(coverage[chrname][strand])))
    return coverage


def print_wiggle(coverage, title, description, outf):
    """
    Print the coverage into an open wiggle file
    Arguments:
    - `coverage`: returned from generate_wig
    - `title`: Title of wig track
    - `description`: Description of track
    - `outf`: Open file to write to
    """
    for chr_name in coverage:
        outf.write('track type=wiggle_0 name=%s_PLUS description="%s PLUS" visibility=full color=0,0,255\n'%(
            title, description))
        outf.write("fixedStep chrom=%s start=1 step=1\n"%chr_name)
        for c in coverage[chr_name]['+']:
            outf.write("%d\n"%c)
        

        outf.write('track type=wiggle_0 name=%s_MINUS description="%s MINUS" visibility=full color=255,0,0\n'%(
            title, description))
        outf.write("fixedStep chrom=%s start=1 step=1\n"%chr_name)
        for c in coverage[chr_name]['-']:
            outf.write("%d\n"%c)


# Functions for mapping of chimeric fragments
def read_transcripts(trans_gff, feature='exon', identifier='gene_id'):
    """
    Read the transcripts, return a dictionary from transcript name to
    position
    Arguments:
    - `trans_gff`: A gff file of transcripts
    - `feature`: the name of the feature to index
    - `identifier`: The identifier to use from column 8
    """
    tus = {}
    for line in csv.reader(open(trans_gff), delimiter='\t'):
        if line[0].startswith('#') or line[0].startswith('@'):
            continue
        if line[2] != feature:
            continue
        ids_dict = {}
        for id_pair in line[8].strip().split(';'):
            try:
                k, v = id_pair.strip().split(' ')
            except ValueError:
                pass
            ids_dict[k] = v.replace('"','')
        fid = ids_dict[identifier]
        tus[fid] = (int(line[3])-1, int(line[4]), line[6])
    return tus


def get_unmapped_reads(
    samfile, outfile1, outfile2, length, maxG, rev=False, all_reads=False,
    dust_thr=0):
    """
    Get the list of unmapped paired reads and write the reads (mate 1 and 2) to
    the fastq files outfile1 and outfile2. The names of the reads is the same
    (assume equal in bam file)
    If rev is set assume first read is the reverse complement and reverse
    complement it, put it as read 2 and treat the second read as read 1.
    Can handle single-end as well.
    If all_reads is True, return the names of the reads that are mapped.
    Arguments:
    - `samfile`: Open Samfile object
    - `outfile1`: Open fastq file for reads 1
    - `outfile2`: Open fastq file for reads 2
    - `length`: Write the first X nt of the sequences
    - `maxG`: Maximal fraction of G's in any of the reads
    - `rev`: Reads are reverse complement (Livny's RNAtag-seq protocol for
             instance).
    - `all_reads`: Return all reads, including mapped ones
    - `dust_thr`: DUST filter threshold. If=0, not applied.
    """
    single_mapped = set()
    for read in samfile.fetch(until_eof=True):
        if (not read.is_paired) and (read.is_unmapped or all_reads):
            reverse_seq = False
            if read.is_reverse:
                # This can't happen unless all_reads is set to True
                reverse_seq = True
            cseq = read.query_sequence
            cqual = ''.join([chr(i+33) for i in read.query_qualities])
            # If the read is the reverse complement of the RNA XOR it's been
            # reversed on the bam file, reverse it
            if rev!=reverse_seq:
                cseq = str(Seq(cseq).reverse_complement())
                cqual = cqual[::-1]
            if all_reads and (not read.is_unmapped):
                single_mapped.add(read.query_name)
            search_for = 'G'
            if rev:
                search_for = 'C'
            if cseq.count(search_for, 0, length) >= int(maxG*length) or\
                    cseq.count(search_for, -length) >= int(maxG*length):
                continue
            outfile1.write("@%s\n%s\n+\n%s\n"%(
                    read.qname, cseq[:length],
                    cqual[:length]))
            outfile2.write("@%s\n%s\n+\n%s\n"%(
                    read.qname, cseq[-length:],
                    cqual[-length:]))
            continue
        if (all_reads or read.is_unmapped or read.mate_is_unmapped or\
                (not read.is_proper_pair)) and read.is_paired:
            if all_reads and not (read.is_unmapped or read.mate_is_unmapped or\
                (not read.is_proper_pair)):
                single_mapped.add(read.query_name)
            if read.is_read1==rev:
                ouf = outfile2
                outseq = Seq(read.query_sequence)
                outqual = ''.join([chr(i+33) for i in read.query_qualities[-length:]])
                # Reverse complement the read if it haven't been
                # done in the bam file. Otherwise, do nothing
                if not read.is_reverse:
                    outseq = outseq.reverse_complement()
                    outqual = ''.join([chr(i+33) for i in read.query_qualities[::-1][-length:]])
                outseq = str(outseq[-length:])
                if (str(outseq).count('C')>=int(maxG*length)):
                    continue
            else: # First read in the fragment
                ouf = outfile1
                outseq = Seq(read.query_sequence)
                outqual = ''.join([chr(i+33) for i in read.query_qualities[:length]])
                if read.is_reverse:
                    outseq = outseq.reverse_complement()
                    outqual = ''.join([chr(i+33) for i in read.query_qualities[::-1][:length]])
                outseq = str(outseq[:length])
                if outseq.count('G') >= int(maxG*length):
                    continue
            # test if read passes DUST filter
            if pass_dust_filter(outseq, dust_thr):
                ouf.write("@%s\n%s\n+\n%s\n"%(read.qname, outseq, outqual))
    return single_mapped

def pass_dust_filter(seq, thr):
    """
    Run dust filter and return True of False. The filter is applied as
    described in: ftp://ftp.ncbi.nlm.nih.gov/pub/agarwala/windowmasker/windowmasker_suppl.pdf
    The score is normalized to the length of the sequence (-3) and multiplied
    by 10 as the formula says 
    Arguments:
    - `seq`: The sequence
    - `thr`: The threshold
    """
    if len(seq) <= 3 or thr == 0:
        return True
    counts = defaultdict(int)
    for i in range(len(seq)-2):
        counts[seq[i:i+3]] += 1
    cscore = 0
    for c in counts.values():
        cscore += c * (c-1) * 0.5
#    sys.stderr.write("%g\n"%(cscore/(len(seq)-3)*10))
    return cscore/(len(seq)-3) * 10 <= thr

            
def run_dust_filter(fname, fout, prinseq_cmd, threshold):
    """
    Run the dust filter implemented in prinseq. Read a fastq file and write to
    the open file in fout.
    Arguments:
    - `fname`: Input file name
    - `fout`: Write output to this file
    - `prinseq_cmd`: prinseq.pl executable
    - `Threshold`: Above this value, reads will be ignored
    """
    call([prinseq_cmd, '-fastq', fname, '-lc_method', "dust", '-lc_threshold',
          str(threshold), '-out_good', 'stdout'], stdout=fout)
    


def get_XA_mapping(tags, max_mm=None):
    """
    Return a list of positions from the XA sam file data, these are additional
    mappings
    Arguments:
    - `tags`: The tags argument
    """
    tlist = {}
    for tpair in tags:
        if tpair[0] == 'XA':
            for xadat in tpair[1].split(';')[:-1]:
                alt_dat = xadat.split(',')
                # 22.9.2019 - added this line to fix an off by 1 bug when the alternative alignment is read.
                # the alternative alignment in the XA tag is 1-based and not 0-based like read.pos
                alt_dat[1] = alt_dat[1][0]+str(int(alt_dat[1][1:])-1)
                # end edit
                if max_mm is None or int(alt_dat[-1])<=max_mm:
                    tlist[int(alt_dat[1][1:])] = alt_dat
                    
    return [tlist[i] for i in sorted(tlist)]


def get_NM_number(tags):
    """
    Return the number of mismatches found in the NM tag
    Arguments:
    - `tags`: The tags argument
    """
    for tpair in tags:
        if tpair[0] == 'NM':
            return tpair[1]
    return 10


def replace_with_XA(read, al, chrnames_bam):
    """
    Replace the position of the read with one of the alternatives
    Arguments:
    - `read`: A read object
    - `al`: Alternative position string
    - `chrnames_bam`: The names of the chrs in the bam file
    """
    apos = int(al[1][1:])
    nm_num = get_NM_number(read.get_tags())
    # Add the read one to the XA tag
    tags = read.get_tags()
    for xt in tags:
        if xt[0] == 'XA':
            xaval = xt[1]
            tags.remove(xt)
            strs = '+'
            if read.is_reverse:
                strs = '-'
            tags.append(('XA', '%s,%s%d,%s,%d;'%(
                        chrnames_bam[read.reference_id],
<<<<<<< HEAD
                        strs, read.reference_start,
                        read.cigarstring, nm_num) +xaval))
=======
                        strs, read.reference_start + 1,  # the tags are written as 1-based and read.pos is 0-based
                        read.cigarstring, nm_num) + xaval))
>>>>>>> 53084087
            read.set_tags(tags)
    read.reference_start = apos
    read.is_reverse = al[1][0]=='-'
    read.cigarstring = al[2]
    read.reference_id = min([i for i, x in enumerate(chrnames_bam) if x==al[0]])


def test_concordance(
    read1, read2, maxdist, chrnames_bam, trans_gff=None, remove_self=False):
    """
    Test if the two reads can be concordant and not ligated.
    If it finds a combination that is concordant, replace the concordant
    positions to be the major ones. You should check if they are under the
    allowed mismatches.
    Update:
    test all the XA, if one combination is concordant return True
    Arguments:
    - `read1`: read 1 object
    - `read2`: read 2 object
    - `maxdist`: Maximal distance to consider concordance if not on the same
                 transcript and have same orientation (possibly self ligation)
    - `chrnames_bam`: A list of chr names as they appear in the bam file.
                      can be generated from Samfile.getrname() function
    - `trans_gff`: A dict IGT->(from, to, strand)
    - `remove_self`: Remove pairs that have the same orientation but different
                     order i.e. r1--->r2---> instead of r2--->r1--->
    """
    def is_conc(str1, str2, pos1, pos2, chr1, chr2):
        """
        """
        if str1 != str2:
            return False
        if chr1 != chr2:
            return False
        if abs(pos2-pos1)<maxdist and ((pos1>pos2)==str1 or remove_self):
            return True
        if trans_gff:
            in_trans = False
            for tu_pos in trans_gff.values():
                if (tu_pos[2]=='-')==str1:
                    if tu_pos[0]<=pos1<=tu_pos[1] and tu_pos[0]<=pos2<=tu_pos[1]:
                        in_trans = True
                        break
            if in_trans and ((pos1>pos2)==str1 or remove_self):
                return True
        return False
                        
    
    # read1 is the reverse of the real read. If both directions are the same
    # and distance is short they can be concordant
    
    if read1.is_reverse == read2.is_reverse and read1.reference_id==read2.reference_id:
        if is_conc(
            read1.is_reverse, read2.is_reverse, read1.reference_start, read2.reference_start,
            read1.reference_id, read2.reference_id):
            return True
    r1_XA = get_XA_mapping(read1.get_tags())
    r2_XA = get_XA_mapping(read2.get_tags())
    if r1_XA:
        for altp in r1_XA:
            is_rev1 = (altp[1][0] == '-')
            pos1 = abs(int(altp[1]))
            if is_conc(
                is_rev1, read2.is_reverse, pos1, read2.reference_start, altp[0],
                chrnames_bam[read2.reference_id]):
                # Replace with alternative
                replace_with_XA(read1, altp, chrnames_bam)
                return True
            for altp2 in r2_XA:
                is_rev2 = (altp2[1][0] == '-')
                pos2 = abs(int(altp2[1]))
                if is_conc(is_rev1, is_rev2, pos1, pos2, altp[0], altp2[0]):
                    # Replace both with alternatives.
                    replace_with_XA(read1, altp, chrnames_bam)
                    replace_with_XA(read2, altp2, chrnames_bam)
                    return True
    if r2_XA:
        for altp2 in r2_XA:
            is_rev2 = (altp2[1][0] == '-')
            pos2 = abs(int(altp2[1]))
            if is_conc(read1.is_reverse, is_rev2, read1.reference_start, pos2, altp2[0], chrnames_bam[read1.reference_id]):
                # Replace with alternative
                replace_with_XA(read2, altp2, chrnames_bam)
                return True
        
    return False

def read_bam_file(bamfile, chrnames_bam, max_NM=0):
    """
    Given a Samfile object of a single mapped file, return the reads in the file
    If there are more than one mapping to a read return the first in the genome.
    Test if the read has less than (or equals to) number of allowed mismatches
    Arguments:
    - `bamfile`: A Samfile object
    - `chrnames_bam`: The names of the chromosomes
    - `max_NM`: Maximal number of mismatches
    """
    read_objects = {}
    for read in bamfile.fetch():
        if not read.is_unmapped:
            nm_num = get_NM_number(read.get_tags())
            if nm_num > max_NM:
                continue
            # If there are multiple hits, choose the one with the smallest coor
            alt_list = get_XA_mapping(read.get_tags(), max_NM)
            min_pos = read.reference_start
            min_al = None
            for al in alt_list:
                apos = int(al[1][1:])
                # test this alternative only if its NM is as the original one
                if int(al[3])>nm_num:
                    continue
                if apos < min_pos:
                    min_pos = apos
                    min_al = al
            # If changed, add the read one to the XA tag
            if read.reference_start != min_pos:
                replace_with_XA(read, min_al, chrnames_bam)
            read_objects[read.query_name] = read
    return read_objects


def write_reads_table(
    outfile, read1_reads, read2_reads, chrnames_bam, maxdist,
    remove_self, trans_gff=None, write_single=None, single_mapped=None,
    max_NM=1):
    """
    Read the lists of reads and print a list of chimeric fragments after
    removing concordant reads
    Arguments:
    - `outfile`: Print the reads positions to this open file
    - `read1_reads`: A dictionary of reads from side 1
    - `read2_reads`: A dictionary of reads from side 2, keys of 1 and 2 should
                     match
    - `chrnames_bam`: A list of chromosome names in the bam file
    - `maxdist`: Maximal distance between concordant reads
    - `remove_self`: Remove circular RNAs
    - `trans_gff`: A dictionary with transcripts positions, optional
    - `write_single`: Write reads that are not chimeric to this file
    - `single_mapped`: A set with read names of fragments that were originally
                       mapped as single
    - `max_NM`: Maximla number of mismatches. Used to screen printing of singles
    """
    

    for rname in read1_reads:
        if rname not in read2_reads:
            continue
        # If the two reads share at least one gene they are excluded
        write_to = outfile
        read_type = "chimera"
        if test_concordance(
            read1_reads[rname], read2_reads[rname], maxdist,
            chrnames_bam, trans_gff=trans_gff, remove_self=remove_self):
            if write_single:
                if get_NM_number(read1_reads[rname].get_tags()) > max_NM or\
                        get_NM_number(read2_reads[rname].get_tags()) > max_NM:
                    continue
                write_to = write_single
                read_type = "single"
            else:
                continue
        else:
            # If it was originally mapped as single and now as chimeric
            # ignore this read
            if single_mapped and rname in single_mapped:
                continue
        read1_chrn = chrnames_bam[read1_reads[rname].reference_id]
        read2_chrn = chrnames_bam[read2_reads[rname].reference_id]
        if not read2_reads[rname].is_reverse:
            end2_pos = read2_reads[rname].reference_start+read2_reads[rname].query_alignment_length-1
            end2_str = '+'
        else:
            end2_pos = read2_reads[rname].reference_start
            end2_str = '-'
        if read1_reads[rname].is_reverse:
            end1_pos = read1_reads[rname].reference_start+read1_reads[rname].query_alignment_length-1
            end1_str = '-'
        else:
            end1_pos = read1_reads[rname].reference_start
            end1_str = '+'
        write_to.write(
            "%s\t%d\t%s\t%s\t%d\t%s\t%s\t%s\n"%(
                read1_chrn, end1_pos+1, end1_str, read2_chrn, end2_pos+1,
                end2_str, rname, read_type))


def read_reads_table(reads_in, seglen, rRNAs=None, only_single=False):
    """
    Read a reads table and count the number of times each pair of segments
    appears in a chimeric fragment.
    Arguments:
    - `reads_in`: The table (tab delimited) of reads
    - `seglen`: The length of the segment
    - `rRNAs`: Remove chimeras that map to rRNA gene. This parameter holds the
               list of rRNA genes positions (chr, from, to ,strand)
    """
    region_interactions = defaultdict(lambda:defaultdict(list))
    region_ints_as1 = defaultdict(int)
    region_ints_as2 = defaultdict(int)
    total_interactions = 0
    for line in reads_in:
        end1_chrn, end1_pos1, end1_str, end2_chrn, end2_pos1, end2_str, _, rtype =\
            line.strip().split()
        end1_pos = int(end1_pos1)-1
        end2_pos = int(end2_pos1)-1
        if rRNAs:
            has_rRNA = False
            for rrgene in rRNAs:
                if end1_chrn == rrgene[0] and end1_str == rrgene[3] and\
                        rrgene[1] <= end1_pos < rrgene[2]:
                    has_rRNA = True
                    break
                if end2_chrn == rrgene[0] and end2_str == rrgene[3] and\
                        rrgene[1] <= end2_pos < rrgene[2]:
                    has_rRNA = True
                    break
            if has_rRNA:
                continue
        end1_seg = (end1_pos/seglen)*seglen
        end2_seg = (end2_pos/seglen)*seglen
        total_interactions += 1
        if (rtype != "single") != only_single:
            region_interactions[(end1_seg, end1_str, end1_chrn)]\
                [(end2_seg, end2_str, end2_chrn)].append((end1_pos, end2_pos))
        region_ints_as1[(end1_seg, end1_str, end1_chrn)] += 1
        region_ints_as2[(end2_seg, end2_str, end2_chrn)] += 1
    return (
        region_interactions, region_ints_as1, region_ints_as2,
        total_interactions)

def read_significant_reads(summary_file, chr_dict, gname=None):
    """
    Return a dict from r1->[r2] of regions that are significant
    Arguments:
    - `summary_file`: A summary results file
    - `chr_dict`: Dictionary from chr name in summary file (EcoCyc) to bam
    - `gname`: Choose reads of only this gene
    """
    sig_reg = defaultdict(list)
    for line in csv.DictReader(open(summary_file), delimiter='\t'):
        r1_from = int(line['Start of RNA1 first read'])-1
        r1_to = int(line['Start of RNA1 last read'])
        try:
            r1_chrn = chr_dict[line['RNA1 chromosome']]
        except KeyError:
            r1_chrn = line['RNA1 chromosome']
        r1_str = line['RNA1 strand']
        r2_from = int(line['Start of RNA2 last read'])-1
        r2_to = int(line['Start of RNA2 first read'])
        try:
            r2_chrn = chr_dict[line['RNA2 chromosome']]
        except KeyError:
            r2_chrn = line['RNA2 chromosome']
        r2_str = line['RNA2 strand']
        
        if gname:
            try:
                if (gname not in line['RNA1 EcoCyc ID']) and\
                        (gname not in line['RNA2 EcoCyc ID']):
                    continue
            except KeyError:
                continue
        for i in range(r1_from, r1_to):
            for j in range(r2_from, r2_to):
                sig_reg[(i, r1_str, r1_chrn)].append((j, r2_str, r2_chrn))
    return sig_reg

def update_exp_in_vitro(
    region_interactions, region_ints_as1, region_ints_as2, sings_as_1,
    sings_as_2, cross_as_1, cross_as_2, ts_as_1, ts_as_2, vitro_ratio,
    factor_jump=10):
    """
    This method computes the expected number of in-vitro interactions using
    data from experiments with foreign RNA. Assuming the number of in-vitro
    interactions is proportional to the number of single interactions across
    experiments, one can divide the number of cross interactions of reg1 with
    the number of cross interactions of reg2, divide by the multiplication of
    singles of the two regions and multiply in the multiplication of the number
    of single reads in this library. The number of singles should be normalized
    to all single reads in the library. The number is then divided by
    cross_ratio which is the fraction of foreign RNA in the tube, if it's 0.5
    it means that the amount of self and foreign RNA was equal and if we have
    10 interactions with foreign, it might as well have another 10 with self.
    Arguments:
    - `region_interactions`: returned by read_reads_table
    - `region_ints_as1`: as above
    - `region_ints_as2`: as above
    - `sings_as_1`: returned from read_reads_table for the foreign singles
    - `sings_as_2`:as above
    - `cross_as_1`: reads for the cross ligation
    - `cross_as_2`: as above
    - `ts_as_1`: this library singles
    - `ts_as_2`: as above
    - `vitro_ratio`: A float with the estimate of in-vitro interactions out of
                     all interactions in the test library
                     RNA
    """
    total_counts = sum(region_ints_as1.values())
    all_counts = total_counts
    norm_factor_as_1 = {}
    norm_factor_as_2 = {}
    # The fragments as 1 can't also be as 2 since it's cross species
    sum_cross_as_1 = float(sum(cross_as_1.values()))
    sum_cross_as_2 = float(sum(cross_as_2.values()))
#    sum_all_cross = sum_cross_as_1 + sum_cross_as_2
    sum_singles_as_1 = float(sum(sings_as_1.values()))
    sum_singles_as_2 = float(sum(sings_as_2.values()))
    sum_ts_as_1 = float(sum(ts_as_1.values()))
    sum_ts_as_2 = float(sum(ts_as_2.values()))
    for region in cross_as_1:
        norm_factor_as_1[region] = ((cross_as_1[region]/sum_cross_as_1)/\
            ((sings_as_1[region] or 1)/sum_singles_as_1))*\
            (ts_as_1[region]/sum_ts_as_1)
    for region in cross_as_2:
        norm_factor_as_2[region] = ((cross_as_2[region]/sum_cross_as_2)/\
            ((sings_as_2[region] or 1)/sum_singles_as_2))*\
            (ts_as_2[region]/sum_ts_as_2)
    sum_of_vitro = 0
    vitro_counts = defaultdict(dict)
    mult_factor = vitro_ratio
    while sum_of_vitro < all_counts*min(vitro_ratio,1):
        sum_of_vitro = 0
        for reg1, r1data in region_interactions.items():
            if reg1 not in norm_factor_as_1:
                continue
            for reg2, its in r1data.items():
                if reg2 not in norm_factor_as_2:
                    continue
                counts = len(its)

                vitro_counts[reg1][reg2] = min(
                    int(norm_factor_as_1[reg1]*norm_factor_as_2[reg2]*all_counts*mult_factor),
                    counts)
                sum_of_vitro += vitro_counts[reg1][reg2]
        sys.stderr.write("%d\t%f\n"%(sum_of_vitro, mult_factor))
        mult_factor += factor_jump
    for reg1, r1data in vitro_counts.items():
        for reg2, ivt_counts in r1data.items():
            its_list = region_interactions[reg1][reg2]
            counts = len(its_list)
            counts -= ivt_counts
            region_interactions[reg1][reg2] = its_list[:counts]
            region_ints_as1[reg1] -= ivt_counts
            region_ints_as2[reg2] -= ivt_counts
            total_counts -= ivt_counts
    return total_counts



def minpv_regions(
    reg1, reg2, r_int, t_int_as1, t_int_as2, tot_int, f_int, seglen, maxsegs,
    min_odds):
    """
    return the regions that have minimal p-value. Exhaustive search
    Arguments:
    - `reg1`: Region1 seed
    - `reg2`: Region2 seed
    - `r_int`: regions interactions double dictionary
    - `t_int_as1`: Total interactions of every region as region 1
    - `t_int_as2`: As above for the second read
    - `tot_int`: Total interactions
    - `f_int`: interacting regions that were used
    - `seglen`: Length of segment (usually 100)
    - `maxsegs`: Maximal number of neighbouring segment to join
    - `min_odds`: Minimal odds-ratio to test
    """
    maxpv = 2
    maxpars = [0] * 9
    corr = 0
    for l1 in range(maxsegs):
        for l2 in range(maxsegs):
            for i1 in range(l1+1):
                for i2 in range(l2+1):
                    has_former = False
                    int_sum = 0
                    s1_sum = 0
                    s2_sum = 0
                    for r2 in range(l2+1):
                        real_r2 = reg2[0]+((r2-i2)*seglen)
                        s2_sum += t_int_as2[(real_r2, reg2[1], reg2[2])]
                    for r1 in range(l1+1):
                        real_r1 = reg1[0]+((r1-i1)*seglen)
                        s1_sum += t_int_as1[(real_r1, reg1[1], reg1[2])]
                        for r2 in range(l2+1):
                            real_r2 = reg2[0]+((r2-i2)*seglen)
                            if (real_r1, reg1[1], reg1[2], real_r2,reg2[1], reg2[2]) in f_int:
                                has_former = True
                                continue
                            int_sum += \
                                len(r_int[(real_r1, reg1[1], reg1[2])]\
                                        [(real_r2, reg2[1], reg2[2])])
                        
                    if has_former:
                        continue
                    # Set the values of the 2x2 contingency table a b c d:
                    #   a   b
                    #   c   d
                    a = int_sum
                    b = s1_sum - int_sum
                    c = s2_sum - int_sum
                    d = tot_int - s1_sum - s2_sum + int_sum
                    corr += 1
                    if b==0 or c==0:
                        odds = np.inf
                    else:
                        odds = (float(a)*d)/(float(b)*c)
                    if odds <= min_odds:
                        continue
                    odds, pv = fisher_exact(
                        [[a, b], [c, d]], alternative='greater')
                    if pv <= maxpv:
                        replace = False
                        if pv == maxpv:
                            # Both 0 probably, take the one with more
                            # interactions. If equal take the narrow one
                            if maxpars[4] < int_sum:
                                replace = True
                            else:
                                if (l1<=maxpars[0] and l2<maxpars[1]) or\
                                    (l2==maxpars[1] and l1<maxpars[0]):
                                    replace = True
                        else:
                            replace = True
                        if replace:
                            maxpv = pv 
                            maxpars = (l1, l2, i1, i2, int_sum, odds, b, c, d)
    return (maxpv*(corr or 1), maxpars[4], maxpars[5],
            reg1[0]-maxpars[2]*seglen,
            reg1[0]+(maxpars[0]-maxpars[2]+1)*seglen,
            reg2[0]-maxpars[3]*seglen,
            reg2[0]+(maxpars[1]-maxpars[3]+1)*seglen,
            maxpars[6], maxpars[7], maxpars[8])


# Functions for presenting the results
def read_targets(tarfile):
    """
    Return a tuple of targets
    Arguments:
    - `tarfile`: A tab-del file with EcoCyc names of sRNA and target
    """
    if not tarfile:
        return None
    tars = []
    try:
        for line in open(tarfile):
            tars.append(tuple(line.strip().split()[:2]))
    except IOError:
        return None
    return tars

def read_singles(singles_file):
    """
    Read the table of reads per gene and return a dictionary
    """
    if not singles_file:
        return None
    counts = {}
    try:
        for line in open(singles_file):
            spl = line.strip().split()
            try:
                counts[spl[0]] = sum([int(k) for k in spl[1:]])
            except ValueError:
                pass
    except IOError:
        return None
    return counts


def read_annotations(refseq_dir, an_ext = ('.ptt.gz', '.rnt.gz', '_feature_table.txt.gz')):
    """
    Read the annotations from rnt and ptt files and return a dictionary
    Arguments:
    - `refseq_dir`: The Refseq dictionary
    - `an_ext`: Extensions of annotation files (iterable)
    """
    annotations = {}
    ec_files = []
    for ext in an_ext:
        ec_files.extend(glob.glob("%s/*%s"%(refseq_dir, ext)))
    if not ec_files:
        logging.warn("There are no .ppt.gz or .rnt.gz or *_feature_table.txt.gz files in the refseq directory. Please check your directory. ")
    for fin in ec_files:
        fo = gzip.open(fin)
        for row in csv.reader(fo, delimiter='\t'):
            try:
                if '_feature_table.txt.gz' in fin and row[13] is not "" and row[13] is not "name":
                    annotations[row[14]] = row[13]
                else:  # rnt.gz or ptt.gz files
                    annotations[row[4]] = row[8]
            except IndexError:
                pass
    return annotations


def get_genes_dict(ec_dir, pad=100, linear_chromosome_list=None):
    """
    Return a dictionary from genomic position to annotation based on EcoCyc
    Arguments:
    - `ec_dir`: EcoCyc directory
    - `pad`: Estimated UTR length
    - `linear_chromosome_list`: list of chromosomes/plasmids that are linear.

    """
    try:
        pos_maps, uid_gene = ecocyc_parser.get_mapping(ec_dir, pad, linear_chromosome_list=linear_chromosome_list)
    except IOError:
        return None
    pos_maps_lists = defaultdict(dict)
    for chrn, pos_data in pos_maps.items():
        for k, v in pos_data.items():
            try:
                cn1 = uid_gene[v[0]]['COMMON-NAME']
            except KeyError:
                cn1 = v[0]

            if len(v)>2 and (v[2]=='IGR' or v[2]=='IGT' or v[2]=='IGT_AS'):
                try:
                    cn2 = uid_gene[v[1]]['COMMON-NAME']
                except KeyError:
                    cn2 = ''
                outlist = list(v[:2])+[cn1, cn2, v[2]]
            else:
                outlist = list(v[:1])+[cn1]
                if len(v)>1:                                     
                    outlist.append(v[1])
            pos_maps_lists[chrn][k] = '.'.join(outlist)
    return pos_maps_lists


def list_of_genes(
    r1_region_from, r1_region_to, r1_str, r1_chrn, r1_chrnEC, r2_region_from,
    r2_region_to, r2_str, r2_chrn, r2_chrnEC, region_interactions, genes_dict,
    seglen, rlen):
    """
    Return a list of genes that intersect with the given regions.
    Return the minimal and maximal positions of reads in the regions as well.
    The genes are sorted according to the number of reads starting in each
    position
    Changed on Version 0.18:
    If a region overlaps antisense and another gene always prefer the other gene
    Arguments:
    - `r1_region_from`: the first position of r1 
    - `r1_region_to`: The end of r1
    - `r1_str`: r1 strand
    - `r1_chrn`: r1 chromosome
    - `r1_chrnEC`: r1 chromosome in EcoCyc mapping
    - `r2_region_from`: region 2 from
    - `r2_region_to`: region 2 to
    - `r2_str`: r2 strand
    - `r2_chrn`: r2 chromosome
    - `r2_chrnEC`: r2 chromosome in EcoCyc
    - `region_interactions`: A double dictionary region1->region2->[(p1, p2)]
    - `genes_dict`: dictionary of genes
    - `seglen`: length of segments
    - `rlen`: length of read
    """
    cdict_r1 = defaultdict(int)
    cdict_r2 = defaultdict(int)
    min1_pos = np.inf
    max1_pos = 0
    min2_pos = np.inf
    max2_pos = 0
    for r1_reg in range(r1_region_from, r1_region_to, seglen):
        for r2_reg in range(r2_region_from, r2_region_to, seglen):
            for (r1p, r2p) in region_interactions[(r1_reg, r1_str, r1_chrn)]\
                    [(r2_reg, r2_str, r2_chrn)]:
                min1_pos = min(min1_pos, r1p)
                max1_pos = max(max1_pos, r1p)
                min2_pos = min(min2_pos, r2p)
                max2_pos = max(max2_pos, r2p)
                if genes_dict:
                    if r1_chrnEC in genes_dict:
                        if r1_str == '-':
                            drange = range(max(r1p-rlen,0), r1p)
                        else:
                            drange = range(r1p, r1p+rlen)
                        for i in drange:
                            cdict_r1[genes_dict[r1_chrnEC][(i, r1_str)]] += 1
                    if r2_chrnEC in genes_dict:
                        if r2_str == '-':
                            drange = range(r2p, r2p+rlen)
                        else:
                            drange = range(max(r2p-rlen,0), r2p)
                        for i in drange:
                            cdict_r2[genes_dict[r2_chrnEC][(i, r2_str)]] += 1
    # reduce the AS counts to 1
    for k in cdict_r1:
        if k[-1] == 'AS':
            cdict_r1[k] = 1
    for k in cdict_r2:
        if k[-1] == 'AS':
            cdict_r2[k] = 1
    
    genes1_list = sorted(cdict_r1, key=cdict_r1.get, reverse=True)
    genes2_list = sorted(cdict_r2, key=cdict_r2.get, reverse=True)
    return genes1_list, genes2_list, min1_pos, min2_pos, max1_pos, max2_pos

def get_seqs(chrn, pfrom, pto, pstrand, fsa_seqs, shuffles=0):
    """
    Get the sequence for which coordinates are given. if shuffles>0 return
    a dictionary with the real sequence as the key 'real' and the shuffled
    with keys of numbers
    """
    pseq = fsa_seqs[chrn][pfrom:pto]
    if pstrand == '-':
        pseq = pseq.reverse_complement()
    if not pseq:
        pseq = 'AAA'
    if shuffles<0:
        shf_seqs = {'real': pseq}
        return shf_seqs
    if shuffles>0:
        shf_seqs = {'real': pseq}
        for i in range(shuffles):
            shf_seqs[i] = dinuc_shuffle.shuffle_difreq(str(pseq))
        return shf_seqs
    return pseq

def get_names(gname, uid_names, annotations, strand):
    """
    return the names of the gene
    Arguments:
    - `gname`: a gene EcoCyc accession number
    - `strand`: Added 24.09.17 for flipping the IGR order if minus strand.
    """
    try:
        p0_name = uid_names[gname[0]]['COMMON-NAME']
    except KeyError:
        p0_name = gname[0]
        p0_desc = '-'
    else:
        try:
            p0_desc = annotations[p0_name]
        except KeyError:
            p0_desc = '-'
    if len(gname)>2 and (gname[2]=='IGR' or gname[2]=='IGT' or\
                             gname[2]=='IGT_AS'):
        try:
            cn2 = uid_names[gname[1]]['COMMON-NAME']
        except KeyError:
            cn2 = gname[1]
        if strand == '+' or gname[2] != 'IGR':
            p0_name += '.%s.%s'%(cn2, gname[2])
        else:  # if minus strand and IGR, flip the order
            flipped = '%s.%s.%s'%(cn2, p0_name, gname[2])
            p0_name = flipped
        try:
            p1_desc = annotations[cn2]
        except KeyError:
            p1_desc = '-'
        if strand == '+' or gname[2] != 'IGR':
            p0_desc += ' : %s'%p1_desc
        else:  # if minus strand and IGR, flip the order
            flipped_desc = '%s : %s'%(p1_desc, p0_desc)
            p0_desc = flipped_desc
        
    elif len(gname)>=2:
        p0_name += '.%s'%gname[1]
        
    return p0_name, p0_desc

def has_rep(chrn, rfrom, rto, rstrand, rep_pos):
    """
    Return the names of the REP elements in the region
    Arguments:
    - `chrn`: chromosome name
    - `rfrom`: region from
    - `rto`: region to
    - `rstrand`: region strand
    - `rep_pos`: REP positions dictionary
    """
    reps = []
    for repel, repp in rep_pos.items():
        if repp[0] == chrn and repp[3] == rstrand:
            if repp[1]<rto and repp[2]>=rfrom:
                reps.append(repel)
    return reps


def report_interactions(
    region_interactions, outfile, interacting_regions, seglen, ec_dir, genome, ec_chrs,
    refseq_dir, targets_file, rep_file,  single_counts, shuffles, RNAup_cmd,
    servers, rlen, est_utr_lens, pad_seqs, totRNA_count, ip_tot_norm=0,
    total_reads_IP=0, total_reads_total=0, linear_chromosome_list=None):
    """
    Report the interactions with additional data such as genes in region, if
    it's a known target, number of single fragments count, binding energy
    Arguments:
    - `region_interactions`: The double dictionary containing the reads
    - `outfile`: An open file to write the data to
    - `interacting_regions`: A list of interacting regions as tuples
    - `seglen`: Segment length
    - `ec_dir`: Directory of EcoCyc flatfiles
    - `genome`: Genome fasta file. Used if ec_dir is ommited
    - `ec_chrs`: A list of chromosome names to build a dictionary
    - `refseq_dir`: The RefSeq directory to get the gene descriptions from
    - `targets_file`: A file with sRNA-target in EcoCyc IDs
    - `rep_file`: A file containing the REP elements table
    - `single_counts`: A file with single counts, take the sum of each row
    - `shuffles`: Number of shuffles to compute empirical p-value
    - `RNAup_cmd`: command line of RNAup
    - `servers`: Number of CPUs or a list of servers to use.
    - `rlen`: Length of reads
    - `est_utr_lens`: Estimated lengths of UTRs when data is not available in
                      EcoCyc
    - `pad_seqs`: Pad the interacting regions when extracting sequences.
    - `totRNA_count`: A dictionary from the region (as in prev parameters) to
                      the number of reads from total RNA
    - `ip_tot_norm`: The maximal IP/total value. all values will be normalized
                     to this ratio
    - `total_reads_IP`: Number of reads in IP library
    - `total_reads_total`: Number of reads in total library
    - `linear_chromosome_list`: list of chromosomes/plasmids that are linear.
    """
    targets = read_targets(targets_file)
    singles = read_singles(single_counts)
    desc = read_annotations(refseq_dir)
#    genes_dict = get_genes_dict(ec_dir, est_utr_lens)
    try:
        pos_maps, _ = ecocyc_parser.get_mapping(ec_dir, est_utr_lens, linear_chromosome_list=linear_chromosome_list)
    except IOError:
        pos_maps = None
    try:
        rep_pos = ecocyc_parser.read_REP_table(rep_file)
    except IOError:
        rep_pos = None
    if genome and not ec_dir:
        fsa_seqs = {}
        from Bio import SeqIO
        for record in SeqIO.parse(genome, 'fasta'):
            fsa_seqs[record.id] = record.seq
    else: 
        try:
            fsa_seqs = ecocyc_parser.read_fsas(ec_dir)
        except IOError:
            fsa_seqs = None
    if shuffles != 0:
        rnup = RNAup_tar_pred.RNAupTarPred(cmd=RNAup_cmd, servers=servers)
    try:
        _, uid_names, _, sRNAs, _, _  = ecocyc_parser.read_genes_data(ec_dir)
    except IOError:
        uid_names, sRNAs = None, None
    if len(ec_chrs) >= 2 and ec_dir:
        chr_dict = dict(zip(ec_chrs.split(',')[0::2], ec_chrs.split(',')[1::2]))
    else:
        chr_dict = {}
    # All the output will be stored here and then sorted according to the name
    out_data = {}
    header_vec = [
        'RNA1 chromosome', 'Start of RNA1 first read', 'Start of RNA1 last read', 'RNA1 strand',
        'RNA2 chromosome', 'Start of RNA2 last read', 'Start of RNA2 first read', 'RNA2 strand',
        'interactions', 'other interactions of RNA1',
        'other interactions of RNA2', 'total other interactions', 'odds ratio',
        "Fisher's exact test p-value"]
    if ip_tot_norm > 0:
        header_vec.extend(
            ["total RNA reads1", "total RNA reads2", "lib norm IP RNA1",
             "lib norm IP RNA2", "lib norm total RNA1", "lib norm total RNA2",
             "IP/total ratio1", "IP/total ratio2",
             "Normalized Odds Ratio (NOR)",
             "RNA1 pred effect", "RNA2 pred effect", "Maximal RNA effect",
             "Total reads IP: %d"%total_reads_IP,
             "Total reads total: %d"%total_reads_total])
    if shuffles > 0 and fsa_seqs:
        header_vec.extend([
                'Free energy of hybridization',
                'empirical p-value of free energy'])
    if shuffles < 0 and fsa_seqs:
        header_vec.extend(['Free energy of hybridization'])
    if rep_pos:
        header_vec.extend(['RNA1 REP elements', 'RNA2 REP elements'])
    if targets and pos_maps:
        header_vec.append('Is known target')
    if singles and pos_maps:
        header_vec.extend([
                'RNA1 single fragments counts', 'RNA2 single fragments counts'])
    if pos_maps:
        header_vec = [
            'RNA1 EcoCyc ID', 'RNA2 EcoCyc ID', 'RNA1 name', 'RNA2 name',
            'RNA1 description', 'RNA2 description'] + header_vec
    # Used to sort the lines
    sorted_order = []
    sort_both_sRNAs = {}
    sort_one_sRNA = {}
    sort_3UTRs = {}
    sort_rest = {}

    for ittr in interacting_regions:
        (pv, ints, odds, r1_from, r1_to, r1_str, r1_chrnbam, r2_from, r2_to,
         r2_str, r2_chrnbam, mat_b, mat_c, mat_d) =\
            ittr
        rkey=(
            r1_from, r1_to, r1_str, r1_chrnbam, r2_from, r2_to, r2_str,
            r2_chrnbam)

        # get the genes in the region
        try:
            r1_chrn = chr_dict[r1_chrnbam]
        except KeyError:
            r1_chrn = r1_chrnbam
        try:
            r2_chrn = chr_dict[r2_chrnbam]
        except KeyError:
            r2_chrn = r2_chrnbam
        # Read genes and coordinates data
        genes1_list, genes2_list, min1_pos, min2_pos, max1_pos, max2_pos =\
            list_of_genes(
            r1_from, r1_to, r1_str, r1_chrnbam, r1_chrn, r2_from, r2_to, r2_str,
            r2_chrnbam, r2_chrn, region_interactions, pos_maps, seglen, rlen)
        out_data[rkey] = [
            r1_chrn, min1_pos+1, max1_pos+1, r1_str, r2_chrn, min2_pos+1,
            max2_pos+1, r2_str, ints, mat_b, mat_c, mat_d, odds, pv]

        if ip_tot_norm > 0:
            # Count the number of interactions of the regions with other regions
            tot_totals_as1 = sum([totRNA_count[(r1, r1_str, r1_chrnbam)] for\
                                      r1 in range(r1_from, r1_to, seglen)])
            tot_totals_as2 = sum([totRNA_count[(r2, r2_str, r2_chrnbam)] for\
                                      r2 in range(r2_from, r2_to, seglen)])
            rna1_eff = min(
                1,((mat_b + ints)/float(tot_totals_as1+1))/ip_tot_norm)*\
                ints/float(ints + mat_b)
            rna2_eff = min(
                1,((mat_c + ints)/float(tot_totals_as2+1))/ip_tot_norm) *\
                ints/float(ints + mat_c)
            pred_eff = min(
                1,((mat_b + ints)/float(tot_totals_as1+1))/ip_tot_norm)*\
                min(1,((mat_c + ints)/float(tot_totals_as2+1))/ip_tot_norm) *\
                odds
            out_data[rkey].extend(
                [tot_totals_as1, tot_totals_as2,
                 (ints+mat_b)/float(total_reads_IP),
                 (ints+mat_c)/float(total_reads_IP),
                 tot_totals_as1/float(total_reads_total),
                 tot_totals_as2/float(total_reads_total),
                 (mat_b + ints)/float(tot_totals_as1+1),
                 (mat_c + ints)/float(tot_totals_as2+1), pred_eff, rna1_eff,
                 rna2_eff, max(rna1_eff, rna2_eff)])
        if shuffles != 0 and fsa_seqs:
            p5_seqs = get_seqs(
                r1_chrn, min1_pos-pad_seqs, max1_pos+pad_seqs, r1_str, fsa_seqs,
                shuffles=shuffles)
            if r2_str == '+':
                p3_seq = get_seqs(
                    r2_chrn, min2_pos-pad_seqs, max2_pos, r2_str, fsa_seqs)
            else:
                p3_seq = get_seqs(
                    r2_chrn, min2_pos, max2_pos+pad_seqs, r2_str, fsa_seqs)
            rnrgs = rnup.scoreall(p3_seq, p5_seqs)
            if shuffles>0:
                pv = len([r for r in rnrgs.values() if r>=rnrgs['real']])/float(
                    len(rnrgs))
                out_data[rkey].extend([-rnrgs['real'], pv])
            else:
                out_data[rkey].extend([-rnrgs['real']])
        if rep_pos:
            out_data[rkey].append(','.join(has_rep(
                        r1_chrn, min1_pos, max1_pos, r1_str, rep_pos)))
            out_data[rkey].append(','.join(has_rep(
                        r2_chrn, min2_pos, max2_pos, r2_str, rep_pos)))
            
        if not pos_maps:
            sorted_order.append(rkey)
            continue
        if not genes1_list:
            genes1_list = ['-']
        if not genes2_list:
            genes2_list = ['-']
        gname1 = genes1_list[0]
        gname2 = genes2_list[0]
        g1common, g1desc = get_names(gname1, uid_names, desc, r1_str)
        g2common, g2desc = get_names(gname2, uid_names, desc, r2_str)
        if len(gname1) > 2 and gname1[0] == gname1[1]:
            logging.warn("the elements have the same name {}".format(gname1))
        if len(gname2) > 2 and gname2[0] == gname2[1]:
            logging.warn("the elements have the same name {}".format(gname2))
        if r1_str == '-' and len(gname1) > 2 and (gname1[2] == 'IGR'):  # if reverse strand and IGR, flip the gene name.
            gname1_str = "%s.%s.%s" % (gname1[1], gname1[0], gname1[2])
        else:
            gname1_str = '.'.join([str(j) for j in gname1])
        if r2_str == '-' and len(gname2) > 2 and (gname2[2] == 'IGR'):  # if reverse strand and IGR, flip the gene name.
            gname2_str = "%s.%s.%s" % (gname2[1], gname2[0], gname2[2])
        else:
            gname2_str = '.'.join([str(j) for j in gname2])
        out_data[rkey] = [
            gname1_str, gname2_str, g1common, g2common, g1desc, g2desc] + out_data[rkey]
        if targets:
            is_target = False
            for g1 in gname1:
                for g2 in gname2:
                    is_target |= (g1, g2) in targets or (g2, g1) in targets
            out_data[rkey].append(is_target)
        if singles:
            for gg in (gname1, gname2):
                gnums = []
                for g1 in gg:
                    try:
                        gnums.append(str(singles[g1]))
                    except KeyError:
                        pass
                out_data[rkey].append(':'.join(gnums))
            
        if gname1[0] in sRNAs and gname2[0] in sRNAs:
            sort_both_sRNAs[rkey] = ''.join(sorted([g1common, g2common]))
        elif gname1[0] in sRNAs:
            sort_one_sRNA[rkey] = g1common+g2common
        elif gname2[0] in sRNAs:
            sort_one_sRNA[rkey] = g2common+g1common
        elif '3UTR' in gname1 or 'EST3UTR' in gname1:
            sort_3UTRs[rkey] = g1common+g2common
        elif '3UTR' in gname2 or 'EST3UTR' in gname2:
            sort_3UTRs[rkey] = g2common+g1common
        else:
            sort_rest[rkey] = ''.join(sorted([g1common, g2common]))

    # Sort the list of interactions (if pos_maps is set)
    sorted_order.extend(sorted(sort_both_sRNAs, key=sort_both_sRNAs.get))
    sorted_order.extend(sorted(sort_one_sRNA, key=sort_one_sRNA.get))
    sorted_order.extend(sorted(sort_3UTRs, key=sort_3UTRs.get))
    sorted_order.extend(sorted(sort_rest, key=sort_rest.get))
    # Print all the interactions
    outer=csv.writer(outfile, delimiter='\t', lineterminator='\n')
    outer.writerow(header_vec)
    for k in sorted_order:
        outer.writerow(out_data[k])<|MERGE_RESOLUTION|>--- conflicted
+++ resolved
@@ -553,13 +553,8 @@
                 strs = '-'
             tags.append(('XA', '%s,%s%d,%s,%d;'%(
                         chrnames_bam[read.reference_id],
-<<<<<<< HEAD
-                        strs, read.reference_start,
-                        read.cigarstring, nm_num) +xaval))
-=======
                         strs, read.reference_start + 1,  # the tags are written as 1-based and read.pos is 0-based
                         read.cigarstring, nm_num) + xaval))
->>>>>>> 53084087
             read.set_tags(tags)
     read.reference_start = apos
     read.is_reverse = al[1][0]=='-'
